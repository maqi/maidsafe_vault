// Copyright 2015 MaidSafe.net limited.
//
// This SAFE Network Software is licensed to you under (1) the MaidSafe.net Commercial License,
// version 1.0 or later, or (2) The General Public License (GPL), version 3, depending on which
// licence you accepted on initial access to the Software (the "Licences").
//
// By contributing code to the SAFE Network Software, or to this project generally, you agree to be
// bound by the terms of the MaidSafe Contributor Agreement, version 1.0.  This, along with the
// Licenses can be found in the root directory of this project at LICENSE, COPYING and CONTRIBUTOR.
//
// Unless required by applicable law or agreed to in writing, the SAFE Network Software distributed
// under the GPL Licence is distributed on an "AS IS" BASIS, WITHOUT WARRANTIES OR CONDITIONS OF ANY
// KIND, either express or implied.
//
// Please review the Licences for the specific language governing permissions and limitations
// relating to use of the SAFE Network Software.

use routing_types::*;

#[cfg(feature = "use-actual-routing")]
type Routing = ::routing::routing::Routing;
#[cfg(feature = "use-actual-routing")]
fn get_new_routing(event_sender: ::std::sync::mpsc::Sender<(::routing::event::Event)>) -> Routing {
    ::routing::routing::Routing::new(event_sender)
}

#[cfg(not(feature = "use-actual-routing"))]
type Routing = ::non_networking_test_framework::MockRouting;
#[cfg(not(feature = "use-actual-routing"))]
fn get_new_routing(event_sender: ::std::sync::mpsc::Sender<(::routing::event::Event)>) -> Routing {
    ::non_networking_test_framework::MockRouting::new(event_sender)
}

#[allow(dead_code)]
fn merge_refreshable<T>(empty_entry: T, payloads: Vec<Vec<u8>>) ->
        T where T: for<'a> Sendable + ::rustc_serialize::Encodable + ::rustc_serialize::Decodable +
        'static {
    let mut transfer_entries = Vec::<Box<Sendable>>::new();
    for it in payloads.iter() {
        let mut decoder = ::cbor::Decoder::from_bytes(&it[..]);
        if let Some(parsed_entry) = decoder.decode().next().and_then(|result| result.ok()) {
            let parsed: T = parsed_entry;
            transfer_entries.push(Box::new(parsed));
        }
    }
    match empty_entry.merge(transfer_entries) {
        Some(result) => {
            let mut decoder = ::cbor::Decoder::from_bytes(&result.serialised_contents()[..]);
            if let Some(parsed_entry) = decoder.decode().next().and_then(|result| result.ok()) {
                let parsed: T = parsed_entry;
                parsed
            } else {
                empty_entry
            }
        }
        None => empty_entry
    }
}

/// Main struct to hold all personas and Routing instance
pub struct Vault {
    data_manager: ::data_manager::DataManager,
    maid_manager: ::maid_manager::MaidManager,
    pmid_manager: ::pmid_manager::PmidManager,
    pmid_node: ::pmid_node::PmidNode,
    sd_manager: ::sd_manager::StructuredDataManager,
    nodes_in_table: Vec<NameType>,
    #[allow(dead_code)]
    data_cache: ::lru_time_cache::LruCache<NameType, Data>,
    request_cache: ::lru_time_cache::LruCache<NameType, Vec<(Authority, DataRequest)>>,
    receiver: ::std::sync::mpsc::Receiver<::routing::event::Event>,
    #[allow(dead_code)]
    routing: Routing,
}

impl Vault {
    pub fn run() {
        use ::routing::event::Event;
        let mut vault = Vault::new();

        while let Ok(event) = vault.receiver.recv() {
            match event {
                Event::Request{ request, our_authority, from_authority, response_token } =>
                    vault.on_request(request, our_authority, from_authority, response_token),
                Event::Response{ response, our_authority, from_authority } =>
                    vault.on_response(response, our_authority, from_authority),
                Event::Refresh(type_tag, group_name, accounts) =>
                    vault.on_refresh(type_tag, group_name, accounts),
                Event::Churn(close_group) => vault.on_churn(close_group),
                Event::Connected => vault.on_connected(),
                Event::Disconnected => vault.on_disconnected(),
                Event::FailedRequest(location, request, error) =>
                    vault.on_failed_request(location, request, error),
                Event::FailedResponse(location, response, error) =>
                    vault.on_failed_response(location, response, error),
                Event::Terminated => break,
            };
        }
    }

    fn new() -> Vault {
        ::sodiumoxide::init();
        let (sender, receiver) = ::std::sync::mpsc::channel();
        Vault {
            data_manager: ::data_manager::DataManager::new(),
            maid_manager: ::maid_manager::MaidManager::new(),
            pmid_manager: ::pmid_manager::PmidManager::new(),
            pmid_node: ::pmid_node::PmidNode::new(),
            sd_manager: ::sd_manager::StructuredDataManager::new(),
            nodes_in_table: Vec::new(),
            data_cache: ::lru_time_cache::LruCache::with_expiry_duration_and_capacity(
                ::time::Duration::minutes(10), 100),
            request_cache: ::lru_time_cache::LruCache::with_expiry_duration_and_capacity(
                ::time::Duration::minutes(5), 1000),
            receiver: receiver,
            routing: get_new_routing(sender)
        }
    }

    fn on_request(&mut self,
                  request: ::routing::ExternalRequest,
                  our_authority: ::routing::authority::Authority,
                  from_authority: ::routing::authority::Authority,
                  response_token: Option<::routing::SignedToken>) {
        match request {
            ::routing::ExternalRequest::Get(data_request) => {
                self.handle_get(our_authority, from_authority, data_request, response_token);
            },
            ::routing::ExternalRequest::Put(data) => {
                // TODO - remove 'let _ = '
                let _ = self.handle_put(our_authority, from_authority, data, response_token);
            },
            ::routing::ExternalRequest::Post(/*data*/_) => {
                unimplemented!();
            },
            ::routing::ExternalRequest::Delete(/*data*/_) => {
                unimplemented!();
            },
        }
    }

    fn on_response(&mut self,
                   response: ::routing::ExternalResponse,
                   our_authority: ::routing::authority::Authority,
                   from_authority: ::routing::authority::Authority) {
        match response {
            ::routing::ExternalResponse::Get(data, _, response_token) => {
                self.handle_get_response(our_authority, from_authority, data, response_token);
            },
            ::routing::ExternalResponse::Put(/*response_error*/_, /*response_token*/_) => {
                unimplemented!();
            },
            ::routing::ExternalResponse::Post(/*response_error*/_, /*response_token*/_) => {
                unimplemented!();
            },
            ::routing::ExternalResponse::Delete(/*response_error*/_, /*response_token*/_) => {
                unimplemented!();
            },
        }
    }

    fn on_refresh(&mut self,
                  /*type_tag*/_: u64,
                  /*group_name*/_: ::routing::NameType,
                  /*accounts*/_: Vec<Vec<u8>>) {
        unimplemented!();
    }

    fn on_churn(&mut self, close_group: Vec<::routing::NameType>) {
        self.nodes_in_table = close_group;
    }

    fn on_connected(&mut self) {
        unimplemented!();
    }

    fn on_disconnected(&mut self) {
        unimplemented!();
    }

    fn on_failed_request(&mut self,
                         /*location*/_: Authority,
                         /*request*/_: ExternalRequest,
                         /*error*/_: InterfaceError) {
        unimplemented!();
    }

    fn on_failed_response(&mut self,
                          /*location*/_: Authority,
                          /*response*/_: ExternalResponse,
                          /*error*/_: InterfaceError) {
        unimplemented!();
    }

    fn handle_get(&mut self,
                  our_authority: Authority,
                  from_authority: Authority,
                  data_request: DataRequest,
                  response_token: Option<::routing::SignedToken>) {
        let returned_actions = match our_authority {
            Authority::NaeManager(name) => {
                // both DataManager and StructuredDataManager are NaeManagers and Get request to
                // them are both from Node
                match data_request.clone() {
                    // drop the message if we don't have the data
                    DataRequest::ImmutableData(_, _) => {
                        // Only remember the request from client for Immutable Data
                        // as StructuredData will get replied immediately from SDManager
                        if self.request_cache.contains_key(&name) {
                            self.request_cache.get_mut(&name).unwrap().push((from_authority.clone(),
                                                                             data_request.clone()));
                        } else {
                            self.request_cache.add(name, vec![(from_authority.clone(), data_request.clone())]);
                        }
                        self.data_manager.handle_get(&name, data_request.clone())
                    }
                    DataRequest::StructuredData(_, _) => self.sd_manager.handle_get(name),
                    _ => Ok(vec![]),
                }
            },
            Authority::ManagedNode(_) => {
                match from_authority {
                    // drop the message if we don't have the data
                    Authority::NaeManager(name) => self.pmid_node.handle_get(name),
                    _ => Ok(vec![]),
                }
            },
            _ => Ok(vec![]),
        };
        if let Ok(actions) = returned_actions {
            self.send(actions, response_token, Some(from_authority), Some(data_request));
        }
    }

    fn handle_put(&mut self,
                  our_authority: Authority,
                  _: Authority,
                  data: Data,
                  response_token: Option<::routing::SignedToken>) {
        let returned_actions = match our_authority {
            Authority::ClientManager(from_address) => self.maid_manager.handle_put(&from_address, data),
            Authority::NaeManager(_) => {
                // both DataManager and StructuredDataManager are NaeManagers
                // client put other data (Immutable, StructuredData) will all goes to MaidManager
                // first, then goes to DataManager (i.e. from_authority is always ClientManager)
                match data {
                    Data::ImmutableData(data) => self.data_manager.handle_put(data, &mut (self.nodes_in_table)),
                    Data::StructuredData(data) => self.sd_manager.handle_put(data),
                    _ => Ok(vec![]),
                }
            },
            Authority::NodeManager(dest_address) => self.pmid_manager.handle_put(dest_address, data),
            Authority::ManagedNode(_) => self.pmid_node.handle_put(data),
            _ => Ok(vec![]),
        };
        if let Ok(actions) = returned_actions {
            self.send(actions, response_token, None, None);
        }
    }

    // Post is only used to update the content or owners of a StructuredData
    #[allow(dead_code)]
    fn handle_post(&mut self,
                   our_authority: Authority,
                   _: Authority, // from_authority
                   data: Data,
                   _: Option<::routing::SignedToken>) ->
            Result<Vec<MethodCall>, ResponseError> {
        match our_authority {
            Authority::NaeManager(_) => {
                match data {
                    Data::StructuredData(data) => { return self.sd_manager.handle_post(data); }
                    _ => {}
                }
            }
            _ => {}
        }
        Err(ResponseError::InvalidRequest(data))
    }

    #[allow(dead_code)]
    fn handle_get_response(&mut self,
                           our_authority: Authority,
                           _from_authority: Authority,
                           response: Data,
                           response_token: Option<::routing::SignedToken>) {
        match our_authority {
            // Lookup in the request_cache and reply to the clients
            Authority::NaeManager(name) => {
                if self.request_cache.contains_key(&name) {
                    let records = self.request_cache.remove(&name).unwrap();
                    for record in records {
                        self.send(vec![MethodCall::Reply{ data: response.clone() }], response_token.clone(),
                                  Some(record.0), Some(record.1));
                    }
                }
            },
            _ => {}
        }
        let returned_actions = match response.clone() {
            // GetResponse used by DataManager to replicate data to new PN
            Data::ImmutableData(_) => self.data_manager.handle_get_response(response),
            _ => vec![]
        };
        self.send(returned_actions, None, None, None);
    }

    // Put response will holding the copy of failed to store data, which will be:
    //     1, the original immutable data if it failed to squeeze in
    //     2, the sacrificial copy if it has been removed to empty the space
    // DataManager doesn't need to carry out replication in case of sacrificial copy
    #[allow(dead_code)]
    fn handle_put_response(&mut self,
                           from_authority: Authority,
                           response: ResponseError,
                           _: Option<::routing::SignedToken>) -> Vec<MethodCall> {
        match from_authority {
            Authority::ManagedNode(pmid_node) =>
                self.pmid_manager.handle_put_response(&pmid_node, response),
            Authority::NodeManager(pmid_node) =>
                self.data_manager.handle_put_response(response, &pmid_node),
            _ => vec![]
        }
    }

    // https://maidsafe.atlassian.net/browse/MAID-1111 post_response is not required on vault
    #[allow(dead_code)]
    fn handle_post_response(&mut self,
                            _: Authority, // from_authority
                            _: ResponseError,
                            _: Option<::routing::SignedToken>) -> Vec<MethodCall> {
        vec![]
    }

    #[allow(dead_code)]
    fn handle_churn(&mut self, mut close_group: Vec<NameType>) -> Vec<MethodCall> {
        let mm = self.maid_manager.retrieve_all_and_reset();
        let vh = self.sd_manager.retrieve_all_and_reset();
        let pm = self.pmid_manager.retrieve_all_and_reset(&close_group);
        let dm = self.data_manager.retrieve_all_and_reset(&mut close_group);
        self.nodes_in_table = close_group;

        mm.into_iter().chain(vh.into_iter().chain(pm.into_iter().chain(dm.into_iter()))).collect()
    }

    #[allow(dead_code)]
    fn handle_refresh(&mut self,
                      type_tag: u64,
                      from_group: NameType,
                      payloads: Vec<Vec<u8>>) {
        // TODO: The assumption of the incoming payloads is that it is a vector of serialised
        //       account entries from the close group nodes of `from_group`
        match type_tag {
            ::transfer_parser::transfer_tags::MAID_MANAGER_ACCOUNT_TAG => {
                let merged_account = merge_refreshable(
                    ::maid_manager::MaidManagerAccountWrapper::new(from_group,
                        ::maid_manager::MaidManagerAccount::new()), payloads);
                self.maid_manager.handle_account_transfer(merged_account);
            },
            ::transfer_parser::transfer_tags::DATA_MANAGER_ACCOUNT_TAG => {
                let merged_account = merge_refreshable(
                    ::data_manager::DataManagerSendable::new(from_group, vec![]), payloads);
                self.data_manager.handle_account_transfer(merged_account);
            },
            ::transfer_parser::transfer_tags::PMID_MANAGER_ACCOUNT_TAG => {
                let merged_account = merge_refreshable(
                    ::pmid_manager::PmidManagerAccountWrapper::new(from_group,
                        ::pmid_manager::PmidManagerAccount::new()), payloads);
                self.pmid_manager.handle_account_transfer(merged_account);
            },
            ::transfer_parser::transfer_tags::SD_MANAGER_ACCOUNT_TAG => {
                for payload in payloads {
                    self.sd_manager.handle_account_transfer(payload);
                }
            },
            ::transfer_parser::transfer_tags::DATA_MANAGER_STATS_TAG => {
                let merged_stats = merge_refreshable(
                    ::data_manager::DataManagerStatsSendable::new(from_group, 0), payloads);
                self.data_manager.handle_stats_transfer(merged_stats);
            },
            _ => {},
        }
    }

    // The cache handling in vault is roleless, i.e. vault will do whatever routing tells it to do
    #[allow(dead_code)]
    fn handle_cache_get(&mut self,
                        _: DataRequest, // data_request
                        data_location: NameType,
                        _: NameType,
                        _: Option<::routing::SignedToken>) ->
            Result<MethodCall, ResponseError> { // from_address
        match self.data_cache.get(&data_location) {
            Some(data) => Ok(MethodCall::Reply { data: data.clone() }),
            // TODO: NoData may still be preferred here
            None => Err(ResponseError::Abort)
        }
    }

    #[allow(dead_code)]
    fn handle_cache_put(&mut self,
                        _: Authority, // from_authority
                        _: NameType, // from_address
                        data: Data,
                        _: Option<::routing::SignedToken>) ->
            Result<MethodCall, ResponseError> {
        self.data_cache.add(data.name(), data);
        Err(ResponseError::Abort)
    }

    #[allow(dead_code)]
    fn send(&mut self, actions: Vec<MethodCall>,
            response_token: Option<::routing::SignedToken>,
            reply_to: Option<Authority>,
            original_data_request: Option<DataRequest>) {
        for action in actions {
            match action {
                MethodCall::Get { location, data_request } => {
                    self.routing.get_request(location, data_request);
                },
                MethodCall::Put { location, content } => {
                    self.routing.put_request(location, content);
                },
                MethodCall::Reply { data } => {
                    if reply_to != None && original_data_request != None {
                        self.routing.get_response(reply_to.clone().unwrap(), data,
                            original_data_request.clone().unwrap(), response_token.clone());
                    }
                },
                _ => {}
            }
        }
    }
}

pub type ResponseNotifier =
    ::std::sync::Arc<(::std::sync::Mutex<Result<Vec<MethodCall>, ::routing::error::ResponseError>>,
                      ::std::sync::Condvar)>;

#[cfg(test)]
 mod test {
    use cbor;
    use sodiumoxide::crypto;

    use super::*;
    // use data_manager;
    use transfer_parser::{Transfer, transfer_tags};
    use routing_types::*;

<<<<<<< HEAD
=======
    #[cfg(not(feature = "use-actual-routing"))]
    #[test]
    fn put_get_flow() {
        let run_vault = |mut vault: Vault| {
            let _ = spawn(move || {
                vault.run();
            });
        };
        let vault = Vault::new();
        let routing_mutex_clone = vault.routing.clone();
        let _ = run_vault(vault);

        let mut available_nodes = Vec::with_capacity(30);
        for _ in 0..30 {
            available_nodes.push(NameType(vector_as_u8_64_array(generate_random_vec_u8(64))));
        }
        routing_mutex_clone.lock().unwrap().churn_event(available_nodes);

        let client_name = NameType(vector_as_u8_64_array(generate_random_vec_u8(64)));
        let sign_keys =  crypto::sign::gen_keypair();
        let value = generate_random_vec_u8(1024);
        let im_data = ImmutableData::new(ImmutableDataType::Normal, value);
        routing_mutex_clone.lock().unwrap().client_put(client_name, sign_keys.0,
                                                       Data::ImmutableData(im_data.clone()));
        thread::sleep_ms(5000);

        let receiver = routing_mutex_clone.lock().unwrap().client_get(client_name, sign_keys.0, im_data.name());
        for it in receiver.iter() {
            assert_eq!(it, Data::ImmutableData(im_data));
            break;
        }
    }

>>>>>>> 68d83c24
    fn maid_manager_put(vault: &mut Vault, client: NameType, im_data: ImmutableData) {
        let keys = crypto::sign::gen_keypair();
        let _put_result = vault.handle_put(Authority::ClientManager(client),
                                          Authority::Client(client, keys.0),
                                          Data::ImmutableData(im_data.clone()), None);
        // assert_eq!(put_result.is_err(), false);
        // let calls = put_result.ok().unwrap();
        // assert_eq!(calls.len(), 1);
        // match calls[0] {
        //     MethodCall::Put { destination, ref content } => {
        //         assert_eq!(destination, im_data.name());
        //         assert_eq!(*content,  Data::ImmutableData(im_data.clone()));
        //     }
        //     _ => panic!("Unexpected"),
        // }
    }

    fn data_manager_put(vault: &mut Vault, im_data: ImmutableData) {
        let _put_result = vault.handle_put(Authority::NaeManager(im_data.name()),
                                          Authority::ClientManager(NameType::new([1u8; 64])),
                                          Data::ImmutableData(im_data), None);
        // assert_eq!(put_result.is_err(), false);
        // let calls = put_result.ok().unwrap();
        // assert_eq!(calls.len(), data_manager::PARALLELISM);
    }

    fn add_nodes_to_table(vault: &mut Vault, nodes: &Vec<NameType>) {
        for node in nodes {
            vault.nodes_in_table.push(node.clone());
        }
    }

    fn pmid_manager_put(vault: &mut Vault, pmid_node: NameType, im_data: ImmutableData) {
          let _put_result = vault.handle_put(Authority::NodeManager(pmid_node),
                                            Authority::NaeManager(im_data.name()),
                                            Data::ImmutableData(im_data), None);
        // assert_eq!(put_result.is_err(), false);
        // let calls = put_result.ok().unwrap();
        // assert_eq!(calls.len(), 1);
        // match calls[0] {
        //     MethodCall::Forward { destination } => {
        //         assert_eq!(destination, pmid_node);
        //     }
        //     _ => panic!("Unexpected"),
        // }
    }

    fn sd_manager_put(vault: &mut Vault, sdv: StructuredData) {
        let _put_result = vault.handle_put(Authority::NaeManager(sdv.name()),
                                          Authority::ManagedNode(NameType::new([7u8; 64])),
                                          Data::StructuredData(sdv.clone()), None);
        // assert_eq!(put_result.is_ok(), true);
        // let mut calls = put_result.ok().unwrap();
        // assert_eq!(calls.len(), 1);
        // match calls.remove(0) {
        //     MethodCall::Reply { data } => {
        //         match data {
        //             Data::StructuredData(sd) => {
        //                 assert_eq!(sd, sdv);
        //             }
        //             _ => panic!("Unexpected"),
        //         }
        //     }
        //     _ => panic!("Unexpected"),
        // }
    }

    fn sd_manager_post(vault: &mut Vault, sdv: StructuredData) {
        let post_result = vault.handle_post(Authority::NaeManager(sdv.name()),
                                            Authority::ManagedNode(NameType::new([7u8; 64])),
                                            Data::StructuredData(sdv.clone()), None);
        assert_eq!(post_result.is_ok(), true);
    }

    fn sd_manager_get(vault: &mut Vault, name: NameType, _sd_expected: StructuredData) {
        let _get_result = vault.handle_get(Authority::NaeManager(name),
                                          Authority::ManagedNode(NameType::new([7u8; 64])),
                                          DataRequest::StructuredData(name, 0), None);
        // assert_eq!(get_result.is_ok(), true);
        // let mut calls = get_result.ok().unwrap();
        // assert_eq!(calls.len(), 1);
        // match calls.remove(0) {
        //     MethodCall::Reply { data } => {
        //         match data {
        //             Data::StructuredData(sd) => {
        //                 assert_eq!(sd, sd_expected);
        //             }
        //             _ => panic!("Unexpected"),
        //         }
        //     }
        //     _ => panic!("Unexpected"),
        // }
    }


    #[test]
    fn structured_data_put_post_get() {
        let mut vault = Vault::new();

        let name = NameType([3u8; 64]);
        let value = generate_random_vec_u8(1024);
        let keys1 = crypto::sign::gen_keypair();
        let sd = StructuredData::new(0, name, 0, value.clone(), vec![keys1.0], vec![],
                                     Some(&keys1.1)).ok().unwrap();

        sd_manager_put(&mut vault, sd.clone());

        let keys2 = crypto::sign::gen_keypair();
        let sd_new = StructuredData::new(0, name, 1, value.clone(), vec![keys2.0], vec![keys1.0],
                                         Some(&keys1.1)).ok().unwrap();
        sd_manager_post(&mut vault, sd_new.clone());

        sd_manager_get(&mut vault, StructuredData::compute_name(0, &name), sd_new);
    }

    #[test]
    fn churn_test() {
        let mut vault = Vault::new();

        let mut available_nodes = Vec::with_capacity(30);
        for _ in 0..30 {
            available_nodes.push(NameType(vector_as_u8_64_array(generate_random_vec_u8(64))));
        }

        let value = generate_random_vec_u8(1024);
        let im_data = ImmutableData::new(ImmutableDataType::Normal, value);

        let mut small_close_group = Vec::with_capacity(5);
        for i in 0..5 {
            small_close_group.push(available_nodes[i].clone());
        }

        {// MaidManager - churn handling
            maid_manager_put(&mut vault, available_nodes[0].clone(), im_data.clone());
            let churn_data = vault.handle_churn(small_close_group.clone());
            // DataManagerStatsTransfer will always be included in the return
            assert!(churn_data.len() == 2);

            // MaidManagerAccount
            match churn_data[0] {
                MethodCall::Refresh{ref type_tag, ref from_group, ref payload} => {
                    assert_eq!(*type_tag,
                               ::transfer_parser::transfer_tags::MAID_MANAGER_ACCOUNT_TAG);
                    assert_eq!(*from_group, available_nodes[0]);
                    let mut d = cbor::Decoder::from_bytes(&payload[..]);
                    if let Some(parsed_data) = d.decode().next().and_then(|result| result.ok()) {
                        match parsed_data {
                            Transfer::MaidManagerAccount(mm_account_wrapper) => {
                                assert_eq!(mm_account_wrapper.name(), available_nodes[0]);
                                assert_eq!(mm_account_wrapper.get_account().get_data_stored(),
                                           1024);
                            },
                            _ => panic!("Unexpected"),
                        }
                    }
                },
                _ => panic!("Refresh type expected")
            };
            assert!(vault.maid_manager.retrieve_all_and_reset().is_empty());
        }

        add_nodes_to_table(&mut vault, &available_nodes);

        {// DataManager - churn handling
            data_manager_put(&mut vault, im_data.clone());
            let mut close_group = Vec::with_capacity(20);
            for i in 10..30 {
                close_group.push(available_nodes[i].clone());
            }
            // DataManagerStatsTransfer will always be included in the return
            let churn_data = vault.handle_churn(close_group.clone());
            assert_eq!(churn_data.len(), 2);

            match churn_data[0] {
                MethodCall::Refresh{ref type_tag, ref from_group, ref payload} => {
                    assert_eq!(*type_tag, transfer_tags::DATA_MANAGER_ACCOUNT_TAG);
                    assert_eq!(*from_group, im_data.name());
                    let mut d = cbor::Decoder::from_bytes(&payload[..]);
                    if let Some(parsed_data) = d.decode().next().and_then(|result| result.ok()) {
                        match parsed_data {
                            Transfer::DataManagerAccount(data_manager_sendable) => {
                                assert_eq!(data_manager_sendable.name(), im_data.name());
                            },
                            _ => panic!("Unexpected"),
                        }
                    }
                },
                MethodCall::Get { .. } => (),
                _ => panic!("Refresh type expected")
            };

            match churn_data[1] {
                MethodCall::Refresh{ref type_tag, ref from_group, ref payload} => {
                    assert_eq!(*type_tag, transfer_tags::DATA_MANAGER_STATS_TAG);
                    assert_eq!(*from_group, close_group[0]);
                    let mut d = cbor::Decoder::from_bytes(&payload[..]);
                    if let Some(parsed_data) = d.decode().next().and_then(|result| result.ok()) {
                        match parsed_data {
                            Transfer::DataManagerStats(stats_sendable) => {
                                assert_eq!(stats_sendable.get_resource_index(), 1);
                            },
                            _ => panic!("Unexpected"),
                        }
                    }
                },
                MethodCall::Get { .. } => (),
                _ => panic!("Refresh type expected")
            };
            // DataManagerStatsTransfer will always be included in the return
            assert_eq!(vault.data_manager.retrieve_all_and_reset(&mut close_group).len(), 1);
        }

        {// PmidManager - churn handling
            pmid_manager_put(&mut vault, available_nodes[1].clone(), im_data.clone());
            let churn_data = vault.handle_churn(small_close_group.clone());
            // DataManagerStatsTransfer will always be included in the return
            assert_eq!(churn_data.len(), 2);
            //assert_eq!(churn_data[0].0, from);

            match churn_data[0] {
                MethodCall::Refresh{ref type_tag, ref from_group, ref payload} => {
                    assert_eq!(*type_tag, transfer_tags::PMID_MANAGER_ACCOUNT_TAG);
                    assert_eq!(*from_group, available_nodes[1]);
                    let mut d = cbor::Decoder::from_bytes(&payload[..]);
                    if let Some(parsed_data) = d.decode().next().and_then(|result| result.ok()) {
                        match parsed_data {
                            Transfer::PmidManagerAccount(account_wrapper) => {
                                assert_eq!(account_wrapper.name(),available_nodes[1]);
                            },
                            _ => panic!("Unexpected"),
                        }
                    }
                },
                _ => panic!("Refresh type expected")
            };
            assert!(vault.pmid_manager.retrieve_all_and_reset(&Vec::new()).is_empty());
        }

        {// StructuredDataManager - churn handling
            let name = NameType([3u8; 64]);
            let value = generate_random_vec_u8(1024);
            let keys = crypto::sign::gen_keypair();
            let sdv = StructuredData::new(0, name, 0, value, vec![keys.0], vec![],
                                          Some(&keys.1)).ok().unwrap();

            sd_manager_put(&mut vault, sdv.clone());
            let churn_data = vault.handle_churn(small_close_group.clone());
            // DataManagerStatsTransfer will always be included in the return
            assert_eq!(churn_data.len(), 2);

            match churn_data[0] {
                MethodCall::Refresh{ref type_tag, ref from_group, ref payload} => {
                    assert_eq!(*type_tag, transfer_tags::SD_MANAGER_ACCOUNT_TAG);
                    assert_eq!(*from_group, sdv.name());
                    match ::routing::utils::decode::<StructuredData>(payload) {
                        Ok(sd) => { assert_eq!(sd, sdv); }
                        Err(_) => panic!("Unexpected"),
                    };
                },
                _ => panic!("Refresh type expected")
            };
            assert!(vault.sd_manager.retrieve_all_and_reset().is_empty());
        }

    }

    #[test]
    fn cache_test() {
        let mut vault = Vault::new();
        let value = generate_random_vec_u8(1024);
        let im_data = ImmutableData::new(ImmutableDataType::Normal, value);
        {
            let get_result = vault.handle_cache_get(DataRequest::ImmutableData(im_data.name(),
                im_data.get_type_tag().clone()), im_data.name().clone(), NameType::new([7u8; 64]),
                None);
            assert_eq!(get_result.is_err(), true);
            assert_eq!(get_result.err().unwrap(), ResponseError::Abort);
        }

        let put_result = vault.handle_cache_put(Authority::ManagedNode(NameType::new([6u8; 64])),
                                                NameType::new([7u8; 64]),
                                                Data::ImmutableData(im_data.clone()), None);
        assert_eq!(put_result.is_err(), true);
        match put_result.err().unwrap() {
            ResponseError::Abort => {}
            _ => panic!("Unexpected"),
        }
        {
            let get_result = vault.handle_cache_get(DataRequest::ImmutableData(im_data.name(),
                im_data.get_type_tag().clone()), im_data.name().clone(), NameType::new([7u8; 64]),
                None);
            assert_eq!(get_result.is_err(), false);
            match get_result.ok().unwrap() {
                MethodCall::Reply { data } => {
                    match data {
                        Data::ImmutableData(fetched_im_data) => {
                            assert_eq!(fetched_im_data, im_data);
                        }
                        _ => panic!("Unexpected"),
                    }
                },
                _ => panic!("Unexpected"),
            }
        }
        {
            let get_result = vault.handle_cache_get(DataRequest::ImmutableData(im_data.name(),
                im_data.get_type_tag().clone()), NameType::new([7u8; 64]), NameType::new([7u8; 64]),
                None);
            assert_eq!(get_result.is_err(), true);
            assert_eq!(get_result.err().unwrap(), ResponseError::Abort);
        }
    }
}<|MERGE_RESOLUTION|>--- conflicted
+++ resolved
@@ -447,42 +447,6 @@
     use transfer_parser::{Transfer, transfer_tags};
     use routing_types::*;
 
-<<<<<<< HEAD
-=======
-    #[cfg(not(feature = "use-actual-routing"))]
-    #[test]
-    fn put_get_flow() {
-        let run_vault = |mut vault: Vault| {
-            let _ = spawn(move || {
-                vault.run();
-            });
-        };
-        let vault = Vault::new();
-        let routing_mutex_clone = vault.routing.clone();
-        let _ = run_vault(vault);
-
-        let mut available_nodes = Vec::with_capacity(30);
-        for _ in 0..30 {
-            available_nodes.push(NameType(vector_as_u8_64_array(generate_random_vec_u8(64))));
-        }
-        routing_mutex_clone.lock().unwrap().churn_event(available_nodes);
-
-        let client_name = NameType(vector_as_u8_64_array(generate_random_vec_u8(64)));
-        let sign_keys =  crypto::sign::gen_keypair();
-        let value = generate_random_vec_u8(1024);
-        let im_data = ImmutableData::new(ImmutableDataType::Normal, value);
-        routing_mutex_clone.lock().unwrap().client_put(client_name, sign_keys.0,
-                                                       Data::ImmutableData(im_data.clone()));
-        thread::sleep_ms(5000);
-
-        let receiver = routing_mutex_clone.lock().unwrap().client_get(client_name, sign_keys.0, im_data.name());
-        for it in receiver.iter() {
-            assert_eq!(it, Data::ImmutableData(im_data));
-            break;
-        }
-    }
-
->>>>>>> 68d83c24
     fn maid_manager_put(vault: &mut Vault, client: NameType, im_data: ImmutableData) {
         let keys = crypto::sign::gen_keypair();
         let _put_result = vault.handle_put(Authority::ClientManager(client),

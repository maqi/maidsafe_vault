--- conflicted
+++ resolved
@@ -176,7 +176,6 @@
         self.temp_storage_after_churn = self.storage.clone();
         let mut actions = Vec::<MethodCall>::new();
         for (key, value) in self.storage.iter() {
-<<<<<<< HEAD
             if value.len() < 3 {
                 for pmid_node in value.iter() {
                     info!("DataManager sends out a Get request in churn, fetching data {:?} from pmid_node {:?}",
@@ -187,21 +186,6 @@
                         data_request: DataRequest::ImmutableData((*key).clone(), ImmutableDataType::Normal)
                     });
                 }
-=======
-            match self.temp_storage_after_churn.get(key) {
-                Some(result) => { if result.len() < 3 {
-                    for pmid_node in result.iter() {
-                        info!("DataManager sends out a Get request in churn, fetching data {:?} from pmid_node {:?}",
-                              *key, pmid_node);
-                        actions.push(MethodCall::Get {
-                            location: Authority::ManagedNode(pmid_node.clone()),
-                            // DataManager only handles ImmutableData
-                            data_request: DataRequest::ImmutableData((*key).clone(), ImmutableDataType::Normal)
-                        });
-                    }
-                }}
-                None => continue
->>>>>>> c005d087
             }
             let data_manager_sendable = DataManagerSendable::new((*key).clone(), (*value).clone());
             let mut encoder = cbor::Encoder::from_memory();

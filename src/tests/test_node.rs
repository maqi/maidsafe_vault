--- conflicted
+++ resolved
@@ -76,7 +76,6 @@
     nodes
 }
 
-<<<<<<< HEAD
 pub fn add_nodes(network: &Network, mut nodes: &mut Vec<TestNode>, size: usize) {
     let mut config = None;
 
@@ -88,7 +87,8 @@
         nodes.push(TestNode::new(network, config.clone()));
         poll::nodes(&mut nodes);
     }
-=======
+}
+
 pub fn add_node(network:& Network, nodes: &mut Vec<TestNode>) {
     let config = Config::with_contacts(&[nodes[0].endpoint()]);
     nodes.push(TestNode::new(network, Some(config.clone())));
@@ -104,5 +104,4 @@
 /// Process all events
 fn poll_all(nodes: &mut [TestNode]) {
     while nodes.iter_mut().any(TestNode::poll) {}
->>>>>>> 02a8aa52
 }
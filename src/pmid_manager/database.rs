--- conflicted
+++ resolved
@@ -191,26 +191,12 @@
         entry.put_data(size)
     }
 
-<<<<<<< HEAD
     pub fn retrieve_all_and_reset(&mut self, close_group: &Vec<routing::NameType>) -> Vec<PmidManagerAccountWrapper> {
-=======
-    pub fn retrieve_all_and_reset(&mut self, close_group: &Vec<routing::NameType>) -> Vec<routing::node_interface::RoutingNodeAction> {
->>>>>>> b02392cc
       let data: Vec<_> = self.storage.drain().collect();
       let mut sendable_data = Vec::with_capacity(data.len());
       for element in data {
           if close_group.iter().find(|a| **a == element.0).is_some() {
-<<<<<<< HEAD
               sendable_data.push(PmidManagerAccountWrapper::new(element.0, element.1));
-=======
-              let mut e = cbor::Encoder::from_memory();
-              e.encode(&[&element.1]).unwrap();
-              let serialised_content = e.into_bytes();
-              sendable_data.push(routing::node_interface::RoutingNodeAction::Put {
-                  destination: element.0.clone(),
-                  content: generic_sendable_type::GenericSendableType::new(element.0, 2, serialised_content), //TODO Get type_tag correct
-              });
->>>>>>> b02392cc
           }
       }
       sendable_data

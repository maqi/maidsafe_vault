--- conflicted
+++ resolved
@@ -86,34 +86,31 @@
         true
     }
 
-<<<<<<< HEAD
-    fn merge<'a, I>(responses: I) -> Option<Self> where I: Iterator<Item=&'a Self> {
-        let mut values: Vec<DataManagerSendable> = Vec::new();
-        for response in responses {
-            values.push(*response);
-        }
-        if values.len() == GROUP_SIZE as usize - 1 {
-            // BOOST_THROW_EXCEPTION(MakeError(VaultErrors::failed_to_handle_request));
-            panic!("Failed to handle request");
-        }
-        let stats = Vec::<(PmidNodes, u64)>::new();
-        for it in values.iter() {
-            match stats.iter_mut().find(|a| a.0 == it.get_data_holders()) {
-                Some(x) => x.1 += 1,
-                None => stats.push((it.get_data_holders(), 1)),
-            }
-        }
-        stats.sort_by(|a, b| b.1.cmp(&a.1));
-        let (pmids, count) = stats[0];
-        if count < (GROUP_SIZE as u64 + 1) / 2 {
-            return Some(DataManagerSendable::new(NameType([0u8;64]), pmids));
-        }
-        //   BOOST_THROW_EXCEPTION(MakeError(VaultErrors::too_few_entries_to_resolve));
-        panic!("Too few entries to resolve");
-    }
-=======
-    fn merge(&self, responses: Vec<Box<Sendable>>) -> Option<Box<Sendable>> { None }
->>>>>>> c00b76a1
+    fn merge(&self, responses: Vec<Box<Sendable>>) -> Option<Box<Sendable>> {
+        // if responses.len() == GROUP_SIZE as usize - 1 {
+        //     // BOOST_THROW_EXCEPTION(MakeError(VaultErrors::failed_to_handle_request));
+        //     panic!("Failed to handle request");
+        // }
+        // let mut tmp_wrapper: DataManagerSendable;
+        // let stats = Vec::<(PmidNodes, u64)>::new();
+        // for it in responses.iter() {
+        //     let mut d = cbor::Decoder::from_bytes(it.serialised_contents());
+        //     tmp_wrapper = d.decode().next().unwrap().unwrap();
+        //     match stats.iter_mut().find(|a| a.0 == tmp_wrapper.get_data_holders()) {
+        //         Some(x) => x.1 += 1,
+        //         None => stats.push((tmp_wrapper.get_data_holders(), 1)),
+        //     }
+        // }
+        // stats.sort_by(|a, b| b.1.cmp(&a.1));
+        // let (pmids, count) = stats[0].clone();
+        // if count < (GROUP_SIZE as u64 + 1) / 2 {
+        //     return Some(Box::new(DataManagerSendable::new(NameType([0u8;64]), pmids)));
+        // }
+        // //   BOOST_THROW_EXCEPTION(MakeError(VaultErrors::too_few_entries_to_resolve));
+        // panic!("Too few entries to resolve");
+        None
+    }
+
 }
 
 
